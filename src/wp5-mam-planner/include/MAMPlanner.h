/**
 * @file MAMPlanner.h
 * @brief Declaration of the MAMPlanner class
 * @author [Louis Munier]
 * @date 2024-09-03
 */

#pragma once

#include <geometric_shapes/mesh_operations.h>
#include <geometric_shapes/shape_operations.h>
#include <geometry_msgs/Pose.h>
#include <geometry_msgs/PoseArray.h>
#include <geometry_msgs/PoseStamped.h>
#include <moveit/move_group_interface/move_group_interface.h>
#include <moveit/planning_scene_interface/planning_scene_interface.h>
#include <moveit_msgs/DisplayTrajectory.h>
#include <moveit_msgs/RobotTrajectory.h>
#include <moveit_visual_tools/moveit_visual_tools.h>
#include <shape_msgs/Mesh.h>
#include <shape_msgs/SolidPrimitive.h>
#include <std_msgs/Bool.h>
#include <tf2_geometry_msgs/tf2_geometry_msgs.h>
#include <tf2_ros/buffer.h>
#include <tf2_ros/transform_broadcaster.h>
#include <tf2_ros/transform_listener.h>
#include <yaml-cpp/yaml.h>

#include <iostream>
#include <memory>
#include <string>
#include <vector>

#include "RoboticArmCr7.h"
#include "RoboticArmUr5.h"
#include "Subtask.h"

class MAMPlanner {
public:
  /**
   * @brief Constructor.
   */
  MAMPlanner(ROSVersion rosVersion, ros::NodeHandle& nh);

  /**
   * @brief Destructor.
   */
  ~MAMPlanner() = default;

  /**
   * @brief Plans the trajectory of the robot.
   */
  bool planTrajectory();

  /**
   * @brief Executes the trajectory of the robot.
   */
  void executeTrajectory();

private:
  //TODO(Elise): Move to its own class
  // Waypoints (ROS string message) : H1,X1,Y1,Z1,X2,Y2,Z2
  struct Waypoint {
    std::string frame = "";
    Eigen::Vector3d pos{};
    Eigen::Quaterniond quat{};
    double speed = 0.0;
    bool welding = false;

    void clear() {
      pos.setZero();
      quat.setIdentity();
      speed = 0.0;
      welding = false;
    }

    template <typename T>
    std::vector<double> getPoseVector() const {
      // Safety type check to allow only float, int or double
      static_assert(std::is_same<T, float>::value || std::is_same<T, int>::value || std::is_same<T, double>::value,
                    "Invalid type for getPoseVector, should be either int, float or double.");

      std::vector<double> pose{pos.x(), pos.y(), pos.z(), quat.x(), quat.y(), quat.z(), quat.w()};
      return std::vector<T>(pose.begin(), pose.end());
    }

    void print() const {
      ROS_INFO("Frame: %s", frame.c_str());
      ROS_INFO("Position: %f %f %f", pos.x(), pos.y(), pos.z());
      ROS_INFO("Quaternion: %f %f %f %f", quat.x(), quat.y(), quat.z(), quat.w());
      ROS_INFO("Speed: %f", speed);
      ROS_INFO("Welding: %s", welding ? "true" : "false");
    }
  };

  std::unique_ptr<IRoboticArmBase> robot_ = nullptr; ///< Robotic arm
  ros::NodeHandle nh_;                               ///< ROS node handle
  ros::AsyncSpinner spinner_;
  tf2_ros::Buffer tfBuffer_;
  tf2_ros::TransformListener tfListener_;
  tf2_ros::TransformBroadcaster br_; ///< ROS spinner to handle callbacks asynchronously

<<<<<<< HEAD
  ros::Publisher pubWeldingState_;        ///< Publisher for the welding state
  ros::Publisher pubDisplayTrajectory_;   ///< Publisher for the display trajectory
  ros::Publisher pubWaypointRviz_;        ///< Publisher for the waypoint in Rviz
  ros::Publisher pubWaypointCoppeliasim_; ///< Publisher for the waypoint in CoppeliaSim
=======
  std::unique_ptr<Subtask> subTask_ = nullptr;

  ros::Publisher pubWeldingState_;      ///< Publisher for the welding state
  ros::Publisher pubDisplayTrajectory_; ///< Publisher for the display trajectory
  ros::Publisher pubWaypoint_;
>>>>>>> 9918c2d9

  bool pathFound_ = false;
  int currentWPointID_ = 0;
  std::vector<Waypoint> waypoints_; ///< Waypoints for the robot
  std::vector<moveit_msgs::RobotTrajectory> bestPlan_;

  moveit::core::RobotStatePtr robotState_ = nullptr;
  std::unique_ptr<moveit::planning_interface::PlanningSceneInterface> planningScene_ = nullptr; ///< Planning scene
  std::unique_ptr<moveit::planning_interface::MoveGroupInterface> moveGroup_ = nullptr;         ///< MoveGroup interface

  void initMoveit_();
  void setupMovegroup_();
  bool computePath_(const std::vector<double>& startConfig,
                    const geometry_msgs::Pose& currentPose,
                    const geometry_msgs::Pose& targetPose,
                    const bool isWeldging = false);

  bool computeTrajectory_(const geometry_msgs::Pose currentPose,
                          const geometry_msgs::Pose nextPose,
                          const bool welding,
                          RoboticArmUr5* robotUr5);

  geometry_msgs::Pose generatePose_(const std::vector<double>& pose);
  geometry_msgs::Pose projectPose_(const geometry_msgs::Pose& pose,
                                   const std::string& fromFrame,
                                   const std::string& toFrame);
  void createNewFrame_(const std::string& parentFrame,
                       const std::string& newFrame,
                       const geometry_msgs::Transform& transform);

  template <typename T>
  Eigen::Quaternion<T> eulerToQuaternion_(const std::array<T, 3>& euler) {
    Eigen::Quaternion<T> q;
    q = Eigen::AngleAxis<T>(euler[0], Eigen::Matrix<T, 3, 1>::UnitX())
        * Eigen::AngleAxis<T>(euler[1], Eigen::Matrix<T, 3, 1>::UnitY())
        * Eigen::AngleAxis<T>(euler[2], Eigen::Matrix<T, 3, 1>::UnitZ());

    return q;
  }

  void getWaypoints_();
  void publishWaypointRviz_(const geometry_msgs::Pose& pose, const std::string& frameId);
  void publishWaypointCoppeliasim_(const geometry_msgs::Pose& pose, const std::string& frameId);

  Eigen::Vector3d geometryToEigen_(const geometry_msgs::Point& point);
  Eigen::Quaterniond geometryToEigen_(const geometry_msgs::Quaternion& orientation);

  geometry_msgs::Point eigenToGeometry_(const Eigen::Vector3d& position);
  geometry_msgs::Quaternion eigenToGeometry_(const Eigen::Quaterniond& orientation);

  void addStaticObstacles_();
  shape_msgs::SolidPrimitive createBox_(const std::string name, const std::vector<double>& size) const;
  shape_msgs::SolidPrimitive createCylinder_(const std::string name, const double height, const double radius) const;
  shape_msgs::SolidPrimitive createSphere_(const std::string name, const double radius) const;
  shape_msgs::Mesh createMesh_(const std::string name, const std::string meshPath) const;
};<|MERGE_RESOLUTION|>--- conflicted
+++ resolved
@@ -100,18 +100,11 @@
   tf2_ros::TransformListener tfListener_;
   tf2_ros::TransformBroadcaster br_; ///< ROS spinner to handle callbacks asynchronously
 
-<<<<<<< HEAD
-  ros::Publisher pubWeldingState_;        ///< Publisher for the welding state
-  ros::Publisher pubDisplayTrajectory_;   ///< Publisher for the display trajectory
-  ros::Publisher pubWaypointRviz_;        ///< Publisher for the waypoint in Rviz
-  ros::Publisher pubWaypointCoppeliasim_; ///< Publisher for the waypoint in CoppeliaSim
-=======
-  std::unique_ptr<Subtask> subTask_ = nullptr;
-
-  ros::Publisher pubWeldingState_;      ///< Publisher for the welding state
-  ros::Publisher pubDisplayTrajectory_; ///< Publisher for the display trajectory
-  ros::Publisher pubWaypoint_;
->>>>>>> 9918c2d9
+  ros::Publisher pubWeldingState_;             ///< Publisher for the welding state
+  ros::Publisher pubDisplayTrajectory_;        ///< Publisher for the display trajectory
+  ros::Publisher pubWaypointRviz_;             ///< Publisher for the waypoint in Rviz
+  ros::Publisher pubWaypointCoppeliasim_;      ///< Publisher for the waypoint in CoppeliaSim
+  std::unique_ptr<Subtask> subTask_ = nullptr; ///< Subtask
 
   bool pathFound_ = false;
   int currentWPointID_ = 0;
